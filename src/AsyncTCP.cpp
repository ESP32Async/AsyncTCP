// SPDX-License-Identifier: LGPL-3.0-or-later
// Copyright 2016-2025 Hristo Gochkov, Mathieu Carbou, Emil Muratov

#include "Arduino.h"

#include "AsyncTCP.h"
#include "simple_intrusive_list.h"

extern "C" {
#include "lwip/dns.h"
#include "lwip/err.h"
#include "lwip/inet.h"
#include "lwip/opt.h"
#include "lwip/tcp.h"
#include "lwip/tcpip.h"
#include "lwip/sys.h"
}

#if CONFIG_ASYNC_TCP_USE_WDT
#include "esp_task_wdt.h"
#define ASYNC_TCP_MAX_TASK_SLEEP (pdMS_TO_TICKS(1000 * CONFIG_ESP_TASK_WDT_TIMEOUT_S) / 4)
#else
#define ASYNC_TCP_MAX_TASK_SLEEP portMAX_DELAY
#endif

// Required for:
// https://github.com/espressif/arduino-esp32/blob/3.0.3/libraries/Network/src/NetworkInterface.cpp#L37-L47
#if ESP_IDF_VERSION_MAJOR >= 5
#include <NetworkInterface.h>
#endif

// https://github.com/espressif/arduino-esp32/issues/10526
namespace {
#ifdef CONFIG_LWIP_TCPIP_CORE_LOCKING
struct tcp_core_guard {
  bool do_lock;
  inline tcp_core_guard() : do_lock(!sys_thread_tcpip(LWIP_CORE_LOCK_QUERY_HOLDER)) {
    if (do_lock) {
      LOCK_TCPIP_CORE();
    }
  }
  inline ~tcp_core_guard() {
    if (do_lock) {
      UNLOCK_TCPIP_CORE();
    }
  }
  tcp_core_guard(const tcp_core_guard &) = delete;
  tcp_core_guard(tcp_core_guard &&) = delete;
  tcp_core_guard &operator=(const tcp_core_guard &) = delete;
  tcp_core_guard &operator=(tcp_core_guard &&) = delete;
};
#else   // CONFIG_LWIP_TCPIP_CORE_LOCKING
struct tcp_core_guard {};
#endif  // CONFIG_LWIP_TCPIP_CORE_LOCKING
}  // anonymous namespace

/*
  TCP poll interval is specified in terms of the TCP coarse timer interval, which is called twice a second
  https://github.com/espressif/esp-lwip/blob/2acf959a2bb559313cd2bf9306c24612ba3d0e19/src/core/tcp.c#L1895
*/
#define CONFIG_ASYNC_TCP_POLL_TIMER 1

#ifdef ASYNC_TCP_DEBUG
#define DEBUG_PRINTF(...) log_d(__VA_ARGS__)
#else
#define DEBUG_PRINTF(...)
#endif

/*
 * TCP/IP Event Task
 * */

typedef enum {
  LWIP_TCP_SENT,
  LWIP_TCP_RECV,
  LWIP_TCP_FIN,
  LWIP_TCP_ERROR,
  LWIP_TCP_POLL,
  LWIP_TCP_CLEAR,
  LWIP_TCP_ACCEPT,
  LWIP_TCP_CONNECTED,
  LWIP_TCP_DNS
} lwip_tcp_event_t;

struct lwip_tcp_event_packet_t {
  lwip_tcp_event_packet_t *next;
  lwip_tcp_event_t event;
  AsyncClient *client;
#ifdef ASYNCTCP_VALIDATE_PCB
  tcp_pcb *pcb;
#endif
  union {
    struct {
      int8_t err;
    } connected;
    struct {
      int8_t err;
    } error;
    struct {
      uint16_t len;
    } sent;
    struct {
      pbuf *pb;
      int8_t err;
    } recv;
    struct {
      int8_t err;
    } fin;
    struct {
      AsyncServer *server;
    } accept;
    struct {
      const char *name;
      ip_addr_t addr;
    } dns;
  };
};

// Detail class for interacting with AsyncClient internals, but without exposing the API to other parts of the program
class AsyncClient_detail {
public:
  static inline lwip_tcp_event_packet_t *invalidate_pcb(AsyncClient &client);
  static inline lwip_tcp_event_packet_t *get_async_event();
  static void __attribute__((visibility("internal"))) handle_async_event(lwip_tcp_event_packet_t *event);

  // TCP event callbacks
  static int8_t __attribute__((visibility("internal"))) tcp_recv(void *arg, struct tcp_pcb *pcb, struct pbuf *pb, int8_t err);
  static int8_t __attribute__((visibility("internal"))) tcp_sent(void *arg, struct tcp_pcb *pcb, uint16_t len);
  static void __attribute__((visibility("internal"))) tcp_error(void *arg, int8_t err);
  static int8_t __attribute__((visibility("internal"))) tcp_poll(void *arg, struct tcp_pcb *pcb);
};

// helper function
static lwip_tcp_event_packet_t *_alloc_event(lwip_tcp_event_t event, AsyncClient *client, tcp_pcb *pcb) {
  // Validation check
  if (pcb && (client->pcb() != pcb)) {
    // Client structure is corrupt?
    log_e("Client mismatch allocating event for 0x%08x 0x%08x vs 0x%08x", (intptr_t)client, (intptr_t)pcb, client->pcb());
    tcp_abort(pcb);
    AsyncClient_detail::tcp_error(client, ERR_ARG);
    return nullptr;
  }

  auto *e = new (std::nothrow) lwip_tcp_event_packet_t{nullptr, event, client};

  if (!e) {
    // Allocation fail - abort client and give up
    log_e("OOM allocating event for 0x%08x 0x%08x", (intptr_t)client, (intptr_t)pcb);
    if (pcb) {
      tcp_abort(pcb);
    }
    AsyncClient_detail::tcp_error(client, ERR_MEM);
    return nullptr;
  }

#ifdef ASYNCTCP_VALIDATE_PCB
  e->pcb = pcb;
#endif
  DEBUG_PRINTF("_AE: 0x%08x -> %d 0x%08x 0x%08x", (intptr_t)e, (int)event, (intptr_t)client, (intptr_t)pcb);
  return e;
}

static void _free_event(lwip_tcp_event_packet_t *evpkt) {
  DEBUG_PRINTF("_FE: 0x%08x -> %d 0x%08x [0x%08x]", (intptr_t)evpkt, (int)evpkt->event, (intptr_t)evpkt->client, (intptr_t)evpkt->next);
  if ((evpkt->event == LWIP_TCP_RECV) && (evpkt->recv.pb != nullptr)) {
    pbuf_free(evpkt->recv.pb);
  }
  delete evpkt;
}

// Global variables
static simple_intrusive_list<lwip_tcp_event_packet_t> _async_queue;
static TaskHandle_t _async_service_task_handle = NULL;

namespace {
#if defined(CONFIG_LWIP_TCPIP_CORE_LOCKING) && defined(CONFIG_ASYNC_TCP_QUEUE_LWIP_LOCK)
typedef tcp_core_guard queue_mutex_guard;
#else
class queue_mutex_guard {

  // Create-on-first-use idiom for an embedded mutex
  static SemaphoreHandle_t _async_queue_mutex() {

    static SemaphoreHandle_t mutex = xSemaphoreCreateMutex();
    assert(mutex != nullptr);
    return mutex;
  };

  bool holds_mutex;

public:
  inline queue_mutex_guard() : holds_mutex(xSemaphoreTake(_async_queue_mutex(), portMAX_DELAY)){};
  inline ~queue_mutex_guard() {
    if (holds_mutex) {
      xSemaphoreGive(_async_queue_mutex());
    }
  };
  inline explicit operator bool() const {
    return holds_mutex;
  };
};
#endif
}  // namespace

static inline bool _init_async_event_queue() {
  return true;
}

static inline void _send_async_event(lwip_tcp_event_packet_t *e) {
  assert(e != nullptr);
  _async_queue.push_back(e);
#ifdef ASYNC_TCP_DEBUG
  uint32_t n;
  xTaskNotifyAndQuery(_async_service_task_handle, 1, eIncrement, &n);
  DEBUG_PRINTF("0x%08x", (intptr_t)e);
#else
  xTaskNotifyGive(_async_service_task_handle);
#endif
}

static inline void _prepend_async_event(lwip_tcp_event_packet_t *e) {
  assert(e != nullptr);
  _async_queue.push_front(e);

#ifdef ASYNC_TCP_DEBUG
  uint32_t n;
  xTaskNotifyAndQuery(_async_service_task_handle, 1, eIncrement, &n);
  DEBUG_PRINTF("0x%08x", (intptr_t)e);
#else
  xTaskNotifyGive(_async_service_task_handle);
#endif
}

static void _remove_events_for(AsyncClient *client) {
#ifdef ASYNC_TCP_DEBUG
  auto start_length = _async_queue.size();
#endif

  auto removed_event_chain = _async_queue.remove_if([=](lwip_tcp_event_packet_t &pkt) {
    return pkt.client == client;
  });

  size_t count = 0;
  while (removed_event_chain) {
    ++count;
    auto t = removed_event_chain;
    removed_event_chain = t->next;
    _free_event(t);
  }

#ifdef ASYNC_TCP_DEBUG
  auto end_length = _async_queue.size();
  assert(count + end_length == start_length);
  assert(_async_queue.validate_tail());

  DEBUG_PRINTF("Removed %d/%d for 0x%08x", count, start_length, (intptr_t)client);
#endif
};

static lwip_tcp_event_packet_t *_register_pcb(tcp_pcb *pcb, AsyncClient *client) {
  // do client-specific setup
  auto end_event = _alloc_event(LWIP_TCP_ERROR, client, pcb);
  if (end_event) {
    tcp_arg(pcb, client);
    tcp_recv(pcb, &AsyncClient_detail::tcp_recv);
    tcp_sent(pcb, &AsyncClient_detail::tcp_sent);
    tcp_err(pcb, &AsyncClient_detail::tcp_error);
    tcp_poll(pcb, &AsyncClient_detail::tcp_poll, CONFIG_ASYNC_TCP_POLL_TIMER);
  };
  return end_event;
}

static void _teardown_pcb(tcp_pcb *pcb) {
  assert(pcb);
  // Do teardown
  tcp_arg(pcb, NULL);
  tcp_sent(pcb, NULL);
  tcp_recv(pcb, NULL);
  tcp_err(pcb, NULL);
  tcp_poll(pcb, NULL, 0);
}

inline lwip_tcp_event_packet_t *AsyncClient_detail::invalidate_pcb(AsyncClient &client) {
  auto end_event = client._end_event;
  _teardown_pcb(client._pcb);
  client._pcb = nullptr;
  client._end_event = nullptr;
  return end_event;
};

inline lwip_tcp_event_packet_t *AsyncClient_detail::get_async_event() {
  queue_mutex_guard guard;
  lwip_tcp_event_packet_t *e = _async_queue.pop_front();
  // special case: override values
  if (e) {
    switch (e->event) {
      case LWIP_TCP_RECV:
        if ((e->recv.err == 0) && (e->recv.pb == nullptr)) {
          e->recv.pb = e->client->_recv_pending;
          e->client->_recv_pending = nullptr;
        }
        break;
      case LWIP_TCP_SENT:
        e->sent.len = e->client->_sent_pending;
        e->client->_sent_pending = 0;
        break;
      case LWIP_TCP_POLL: e->client->_polls_pending = 0; break;
      default:            break;
    }
  }
  DEBUG_PRINTF("0x%08x", (intptr_t)e);
  return e;
}

void AsyncClient_detail::handle_async_event(lwip_tcp_event_packet_t *e) {
  // Special cases first
  if (e->event == LWIP_TCP_ERROR) {
    DEBUG_PRINTF("-E: 0x%08x %d", e->client, e->error.err);
    // Special case: pcb is now invalid, and will have been null'd out by the lwip thread
    if (e->client) {
      e->client->_error(e->error.err);
    }
  } else if (e->event == LWIP_TCP_DNS) {  // client has no PCB allocated yet
    DEBUG_PRINTF("-D: 0x%08x %s = %s", e->client, e->dns.name, ipaddr_ntoa(&e->dns.addr));
    e->client->_dns_found(&e->dns.addr);
  }
  // Now check for client pointer
  else if (e->client->pcb() == NULL) {
    // This can only happen if event processing is racing with closing or destruction in a third task.
    // Drop the event and do nothing.
    DEBUG_PRINTF("event client pcb == NULL: 0x%08x", e->client);
  }
#ifdef ASYNCTCP_VALIDATE_PCB
  else if (e->client.pcb() != e->pcb) {
    log_e("event client pcb mismatch: 0x%08x -> 0x%08x vs 0x%08x", e->client, e->client.pcb(), e->pcb);
  }
#endif
  // OK, process other events
  // TODO: is a switch-case more code efficient?
  else if (e->event == LWIP_TCP_RECV) {
    DEBUG_PRINTF("-R: 0x%08x", e->client->_pcb);
    e->client->_recv(e->recv.pb, e->recv.err);
    e->recv.pb = nullptr; // Consumed by client
  } else if (e->event == LWIP_TCP_FIN) {
    DEBUG_PRINTF("-F: 0x%08x", e->client->_pcb);
    e->client->_fin(e->fin.err);
  } else if (e->event == LWIP_TCP_SENT) {
    DEBUG_PRINTF("-S: 0x%08x", e->client->_pcb);
    e->client->_sent(e->sent.len);
  } else if (e->event == LWIP_TCP_POLL) {
    DEBUG_PRINTF("-P: 0x%08x", e->client->_pcb);
    e->client->_poll();
  } else if (e->event == LWIP_TCP_CONNECTED) {
    DEBUG_PRINTF("-C: 0x%08x 0x%08x %d", e->client, e->client->_pcb, e->connected.err);
    e->client->_connected(e->connected.err);
  } else if (e->event == LWIP_TCP_ACCEPT) {
    DEBUG_PRINTF("-A: 0x%08x 0x%08x", e->client, e->accept.server);
    e->accept.server->_accepted(e->client);
  }
  _free_event(e);
}

static void _async_service_task(void *pvParameters) {
#if CONFIG_ASYNC_TCP_USE_WDT
  if (esp_task_wdt_add(NULL) != ESP_OK) {
    log_w("Failed to add async task to WDT");
  }
#endif
  for (;;) {
    while (auto packet = AsyncClient_detail::get_async_event()) {
      AsyncClient_detail::handle_async_event(packet);
#if CONFIG_ASYNC_TCP_USE_WDT
      esp_task_wdt_reset();
#endif
    }
    // queue is empty
    // DEBUG_PRINTF("Async task waiting 0x%08",(intptr_t)_async_queue_head);
    ulTaskNotifyTake(pdTRUE, ASYNC_TCP_MAX_TASK_SLEEP);
    // DEBUG_PRINTF("Async task woke = %d 0x%08x",q, (intptr_t)_async_queue_head);
#if CONFIG_ASYNC_TCP_USE_WDT
    esp_task_wdt_reset();
#endif
  }
#if CONFIG_ASYNC_TCP_USE_WDT
  esp_task_wdt_delete(NULL);
#endif
  vTaskDelete(NULL);
  _async_service_task_handle = NULL;
}

/*
static void _stop_async_task(){
    if(_async_service_task_handle){
        vTaskDelete(_async_service_task_handle);
        _async_service_task_handle = NULL;
    }
}
*/

static bool customTaskCreateUniversal(
  TaskFunction_t pxTaskCode, const char *const pcName, const uint32_t usStackDepth, void *const pvParameters, UBaseType_t uxPriority,
  TaskHandle_t *const pxCreatedTask, const BaseType_t xCoreID
) {
#ifndef CONFIG_FREERTOS_UNICORE
  if (xCoreID >= 0 && xCoreID < 2) {
    return xTaskCreatePinnedToCore(pxTaskCode, pcName, usStackDepth, pvParameters, uxPriority, pxCreatedTask, xCoreID);
  } else {
#endif
    return xTaskCreate(pxTaskCode, pcName, usStackDepth, pvParameters, uxPriority, pxCreatedTask);
#ifndef CONFIG_FREERTOS_UNICORE
  }
#endif
}

static bool _start_async_task() {
  if (!_init_async_event_queue()) {
    return false;
  }
  if (!_async_service_task_handle) {
    customTaskCreateUniversal(
      _async_service_task, "async_tcp", CONFIG_ASYNC_TCP_STACK_SIZE, NULL, CONFIG_ASYNC_TCP_PRIORITY, &_async_service_task_handle, CONFIG_ASYNC_TCP_RUNNING_CORE
    );
    if (!_async_service_task_handle) {
      return false;
    }
  }
  return true;
}

/*
 * LwIP Callbacks
 * */

static int8_t _tcp_connected(void *arg, tcp_pcb *pcb, int8_t err) {
  DEBUG_PRINTF("+C: 0x%08x", pcb);
  AsyncClient *client = reinterpret_cast<AsyncClient *>(arg);
  lwip_tcp_event_packet_t *e = _alloc_event(LWIP_TCP_CONNECTED, client, pcb);
  if (e == nullptr) {
    return ERR_MEM;
  }
  e->connected.err = err;
  queue_mutex_guard guard;
  _send_async_event(e);
  return ERR_OK;
}

int8_t AsyncClient_detail::tcp_poll(void *arg, struct tcp_pcb *pcb) {
  DEBUG_PRINTF("+P: 0x%08x", pcb);
  AsyncClient *client = reinterpret_cast<AsyncClient *>(arg);

  // Coalesce event, if possible
  queue_mutex_guard guard;
  if (client->_polls_pending) {
    ++client->_polls_pending;
    return ERR_OK;
  }

  lwip_tcp_event_packet_t *e = _alloc_event(LWIP_TCP_POLL, client, pcb);
  if (e == nullptr) {
    return ERR_MEM;
  }

  assert(client->_polls_pending == 0);
  _send_async_event(e);
  return ERR_OK;
}

int8_t AsyncClient_detail::tcp_recv(void *arg, struct tcp_pcb *pcb, struct pbuf *pb, int8_t err) {
  AsyncClient *client = reinterpret_cast<AsyncClient *>(arg);

  if (pb) {
    DEBUG_PRINTF("+R: 0x%08x", pcb);
    queue_mutex_guard guard;

    // Coalesce event, if possible
    if (err == 0) {
      if (client->_recv_pending) {
        pbuf_cat(client->_recv_pending, pb);
        return ERR_OK;
      }
    }

    lwip_tcp_event_packet_t *e = _alloc_event(LWIP_TCP_RECV, client, pcb);
    if (e == nullptr) {
      pbuf_free(pb);
      return ERR_MEM;  // TODO - error handling???
    }

    if (err == 0) {
      client->_recv_pending = pb;
      e->recv.pb = nullptr;
    } else {
      e->recv.pb = pb;
    }
    e->recv.err = err;
    _send_async_event(e);
  } else {
    DEBUG_PRINTF("+F: 0x%08x -> 0x%08x", pcb, arg);
    queue_mutex_guard guard;
    lwip_tcp_event_packet_t *e = _alloc_event(LWIP_TCP_FIN, client, pcb);
    if (e == nullptr) {
      return ERR_MEM;
    }

    e->fin.err = err;
    _send_async_event(e);
  }

  return ERR_OK;
}

int8_t AsyncClient_detail::tcp_sent(void *arg, struct tcp_pcb *pcb, uint16_t len) {
  DEBUG_PRINTF("+S: 0x%08x", pcb);
  AsyncClient *client = reinterpret_cast<AsyncClient *>(arg);

  // Coalesce event, if possible
  queue_mutex_guard guard;
  if (client->_sent_pending) {
    client->_sent_pending += len;
    return ERR_OK;
  }

  lwip_tcp_event_packet_t *e = _alloc_event(LWIP_TCP_SENT, client, pcb);
  if (e == nullptr) {
    return ERR_MEM;
  }

  assert(client->_sent_pending == 0);
  client->_sent_pending = len;
  _send_async_event(e);
  return ERR_OK;
}

<<<<<<< HEAD
void AsyncClient_detail::tcp_error(void *arg, int8_t err) {
  DEBUG_PRINTF("+E: 0x%08x %d", arg, err);
  AsyncClient *client = reinterpret_cast<AsyncClient *>(arg);
  assert(client);
  // The associated pcb is now invalid and will soon be deallocated
  // We call on the preallocated end event from the client object
  lwip_tcp_event_packet_t *e = AsyncClient_detail::invalidate_pcb(*client);
  if (e) {
    e->error.err = err;
    queue_mutex_guard guard;
    _remove_events_for(client);  // FUTURE: we could hold the lock the whole time
    _prepend_async_event(e);
  } else {
    log_e("tcp_error call for client %X with no end event", (intptr_t)client);
=======
void AsyncClient::_tcp_error(void *arg, int8_t err) {
  // ets_printf("+E: 0x%08x\n", arg);
  AsyncClient *client = reinterpret_cast<AsyncClient *>(arg);
  if (client && client->_pcb) {
    tcp_arg(client->_pcb, NULL);
    if (client->_pcb->state == LISTEN) {
      tcp_sent(client->_pcb, NULL);
      tcp_recv(client->_pcb, NULL);
      tcp_err(client->_pcb, NULL);
      tcp_poll(client->_pcb, NULL, 0);
    }
    client->_pcb = nullptr;
    client->_free_closed_slot();
  }

  // enqueue event to be processed in the async task for the user callback
  lwip_tcp_event_packet_t *e = (lwip_tcp_event_packet_t *)malloc(sizeof(lwip_tcp_event_packet_t));
  if (!e) {
    log_e("Failed to allocate event packet");
    return;
  }
  e->event = LWIP_TCP_ERROR;
  e->arg = arg;
  e->error.err = err;
  if (!_send_async_event(&e)) {
    ::free((void *)(e));
>>>>>>> ad8b0ba1
  }
}

static void _tcp_dns_found(const char *name, struct ip_addr *ipaddr, void *arg) {
  DEBUG_PRINTF("+DNS: name=%s ipaddr=0x%08x arg=%x", name, ipaddr, arg);
  auto client = reinterpret_cast<AsyncClient *>(arg);
  lwip_tcp_event_packet_t *e = _alloc_event(LWIP_TCP_DNS, client, client->pcb());
  if (e != nullptr) {
    e->dns.name = name;
    if (ipaddr) {
      memcpy(&e->dns.addr, ipaddr, sizeof(struct ip_addr));
    } else {
      memset(&e->dns.addr, 0, sizeof(e->dns.addr));
    }

    queue_mutex_guard guard;
    _send_async_event(e);
  }
}

// Runs on LWIP thread
static int8_t _tcp_accept(AsyncServer *server, AsyncClient *client) {
  lwip_tcp_event_packet_t *e = _alloc_event(LWIP_TCP_ACCEPT, client, client->pcb());
  if (e == nullptr) {
    return ERR_MEM;
  }
  e->accept.server = server;

  queue_mutex_guard guard;
  _send_async_event(e);
  return ERR_OK;
}

/*
 * TCP/IP API Calls
 * */

#include "lwip/priv/tcpip_priv.h"

typedef struct {
  struct tcpip_api_call_data call;
  tcp_pcb **pcb_ptr;  // double indirection to manage races with client threads
  int8_t err;
  union {
    struct {
      const char *data;
      size_t size;
      uint8_t apiflags;
    } write;
    size_t received;
    struct {
      const ip_addr_t *addr;
      uint16_t port;
      tcp_connected_fn cb;
    } connect;
    struct {
      ip_addr_t *addr;
      uint16_t port;
    } bind;
    AsyncClient *client;  // used for close() and abort()
    uint8_t backlog;
  };
} tcp_api_call_t;

// Given the multithreaded nature of this code, it's possible that pcb has
// been invalidated by the stack thread, but the client thread doesn't know
// yet.  Before performing any operation on a pcb, check to make sure we
// are still tracking it.
// AsyncClient guarantees that the _pcb member can only be overwritten by
// the LwIP thread.
static inline bool pcb_is_active(tcp_api_call_t &p) {
  return (p.pcb_ptr) && (*p.pcb_ptr);
}

static err_t _tcp_output_api(struct tcpip_api_call_data *api_call_msg) {
  tcp_api_call_t *msg = (tcp_api_call_t *)api_call_msg;
  msg->err = ERR_CONN;
  if (pcb_is_active(*msg)) {
    msg->err = tcp_output(*msg->pcb_ptr);
  }
  return msg->err;
}

static err_t _tcp_write_api(struct tcpip_api_call_data *api_call_msg) {
  tcp_api_call_t *msg = (tcp_api_call_t *)api_call_msg;
  msg->err = ERR_CONN;
  if (pcb_is_active(*msg)) {
    msg->err = tcp_write(*msg->pcb_ptr, msg->write.data, msg->write.size, msg->write.apiflags);
  }
  return msg->err;
}

static err_t _tcp_recved_api(struct tcpip_api_call_data *api_call_msg) {
  tcp_api_call_t *msg = (tcp_api_call_t *)api_call_msg;
  msg->err = ERR_CONN;
  if (pcb_is_active(*msg)) {
    msg->err = 0;
    tcp_recved(*msg->pcb_ptr, msg->received);
  }
  return msg->err;
}

// Sets *pcb_ptr to nullptr
static err_t _tcp_close_api(struct tcpip_api_call_data *api_call_msg) {
  tcp_api_call_t *msg = (tcp_api_call_t *)api_call_msg;
  msg->err = ERR_CONN;
  if (msg->client) {
    // Client has requested close; purge all events from queue
    queue_mutex_guard guard;
    _remove_events_for(msg->client);
  }
  if (pcb_is_active(*msg)) {
    _teardown_pcb(*msg->pcb_ptr);
    msg->err = tcp_close(*msg->pcb_ptr);
    if (msg->err != ERR_OK) {
      tcp_abort(*msg->pcb_ptr);
    }
    *msg->pcb_ptr = nullptr;
  }
  return msg->err;
}

static esp_err_t _tcp_close(tcp_pcb **pcb_ptr, AsyncClient *client) {
  if (!pcb_ptr || !*pcb_ptr) {
    return ERR_CONN;
  }
  tcp_api_call_t msg;
  msg.pcb_ptr = pcb_ptr;
  msg.client = client;
  tcpip_api_call(_tcp_close_api, (struct tcpip_api_call_data *)&msg);
  return msg.err;
}

// Sets *pcb_ptr to nullptr
static err_t _tcp_abort_api(struct tcpip_api_call_data *api_call_msg) {
  tcp_api_call_t *msg = (tcp_api_call_t *)api_call_msg;
  msg->err = ERR_CONN;
  {
    queue_mutex_guard guard;
    _remove_events_for(msg->client);
  }
  if (pcb_is_active(*msg)) {
    _teardown_pcb(*msg->pcb_ptr);
    tcp_abort(*msg->pcb_ptr);
    *msg->pcb_ptr = nullptr;
  }
  return msg->err;
}

static esp_err_t _tcp_abort(tcp_pcb **pcb_ptr, AsyncClient *client) {
  if (!pcb_ptr || !*pcb_ptr) {
    return ERR_CONN;
  }
  tcp_api_call_t msg;
  msg.pcb_ptr = pcb_ptr;
  msg.client = client;
  tcpip_api_call(_tcp_abort_api, (struct tcpip_api_call_data *)&msg);
  assert(*pcb_ptr == nullptr);  // must be true
  return msg.err;
}

static err_t _tcp_connect_api(struct tcpip_api_call_data *api_call_msg) {
  tcp_api_call_t *msg = (tcp_api_call_t *)api_call_msg;
  msg->err = tcp_connect(*msg->pcb_ptr, msg->connect.addr, msg->connect.port, msg->connect.cb);
  return msg->err;
}

static err_t _tcp_bind_api(struct tcpip_api_call_data *api_call_msg) {
  tcp_api_call_t *msg = (tcp_api_call_t *)api_call_msg;
  msg->err = tcp_bind(*msg->pcb_ptr, msg->bind.addr, msg->bind.port);
  return msg->err;
}

static esp_err_t _tcp_bind(tcp_pcb *pcb, ip_addr_t *addr, uint16_t port) {
  if (!pcb) {
    return ESP_FAIL;
  }
  tcp_api_call_t msg;
  msg.pcb_ptr = &pcb;
  msg.bind.addr = addr;
  msg.bind.port = port;
  tcpip_api_call(_tcp_bind_api, (struct tcpip_api_call_data *)&msg);
  return msg.err;
}

static err_t _tcp_listen_api(struct tcpip_api_call_data *api_call_msg) {
  tcp_api_call_t *msg = (tcp_api_call_t *)api_call_msg;
  msg->err = 0;
  *msg->pcb_ptr = tcp_listen_with_backlog(*msg->pcb_ptr, msg->backlog);
  return msg->err;
}

static tcp_pcb *_tcp_listen_with_backlog(tcp_pcb *pcb, uint8_t backlog) {
  if (!pcb) {
    return NULL;
  }
  tcp_api_call_t msg;
  msg.pcb_ptr = &pcb;
  msg.backlog = backlog ? backlog : 0xFF;
  tcpip_api_call(_tcp_listen_api, (struct tcpip_api_call_data *)&msg);
  return pcb;
}

/*
  Async TCP Client
 */

AsyncClient::AsyncClient(tcp_pcb *pcb)
  : _pcb(pcb), _end_event(nullptr), _needs_discard(pcb != nullptr), _polls_pending(0), _recv_pending(nullptr), _sent_pending(0), _connect_cb(0),
    _connect_cb_arg(0), _discard_cb(0), _discard_cb_arg(0), _sent_cb(0), _sent_cb_arg(0), _error_cb(0), _error_cb_arg(0), _recv_cb(0), _recv_cb_arg(0),
    _pb_cb(0), _pb_cb_arg(0), _timeout_cb(0), _timeout_cb_arg(0), _ack_pcb(true), _tx_last_packet(0), _rx_timeout(0), _rx_last_ack(0),
    _ack_timeout(CONFIG_ASYNC_TCP_MAX_ACK_TIME), _connect_port(0) {
  if (_pcb) {
    tcp_core_guard tg;
    _end_event = _register_pcb(_pcb, this);
    _rx_last_packet = millis();
    if (!_end_event) {
      // Out of memory!!
      log_e("Unable to allocate event");
      // Swallow this PCB, producing a null client object
      tcp_abort(_pcb);
      _pcb = nullptr;
      _needs_discard = false;
    }
  }
  DEBUG_PRINTF("+AC: 0x%08x -> 0x%08x [0x%08x]", _pcb, (intptr_t)this, (intptr_t)_end_event);
}

AsyncClient::~AsyncClient() {
  DEBUG_PRINTF("-AC: 0x%08x -> 0x%08x [0x%08x]", _pcb, (intptr_t)this, (intptr_t)_end_event);
  if (_pcb) {
    _close();
  }
  if (_end_event) {
    _free_event(_end_event);
  }
  if (_recv_pending) {
    pbuf_free(_recv_pending);
  }
  assert(_needs_discard == false);  // If we needed the discard callback, it must have been called by now
                                    // We take care to clear this flag before calling the discard callback
                                    // as the discard callback commonly destructs the AsyncClient object.
}

/*
 * Callback Setters
 * */

void AsyncClient::onConnect(AcConnectHandler cb, void *arg) {
  _connect_cb = cb;
  _connect_cb_arg = arg;
}

void AsyncClient::onDisconnect(AcConnectHandler cb, void *arg) {
  _discard_cb = cb;
  _discard_cb_arg = arg;
}

void AsyncClient::onAck(AcAckHandler cb, void *arg) {
  _sent_cb = cb;
  _sent_cb_arg = arg;
}

void AsyncClient::onError(AcErrorHandler cb, void *arg) {
  _error_cb = cb;
  _error_cb_arg = arg;
}

void AsyncClient::onData(AcDataHandler cb, void *arg) {
  _recv_cb = cb;
  _recv_cb_arg = arg;
}

void AsyncClient::onPacket(AcPacketHandler cb, void *arg) {
  _pb_cb = cb;
  _pb_cb_arg = arg;
}

void AsyncClient::onTimeout(AcTimeoutHandler cb, void *arg) {
  _timeout_cb = cb;
  _timeout_cb_arg = arg;
}

void AsyncClient::onPoll(AcConnectHandler cb, void *arg) {
  _poll_cb = cb;
  _poll_cb_arg = arg;
}

/*
 * Main Public Methods
 * */

bool AsyncClient::_connect(const ip_addr_t &addr, uint16_t port) {
  if (_pcb) {
    log_d("already connected, state %d", _pcb->state);
    return false;
  }
  if (!_start_async_task()) {
    log_e("failed to start task");
    return false;
  }

  {
    tcp_core_guard tg;
    _pcb = tcp_new_ip_type(addr.type);
    if (!_pcb) {
      log_e("pcb == NULL");
      return false;
    }
    _end_event = _register_pcb(_pcb, this);

    if (!_end_event) {
      log_e("Unable to allocate event");
      tcp_abort(_pcb);
      _pcb = nullptr;
      return false;
    }
    _needs_discard = true;
  }

  tcp_api_call_t msg;
  msg.pcb_ptr = &_pcb;
  msg.connect.addr = &addr;
  msg.connect.port = port;
  msg.connect.cb = (tcp_connected_fn)&_tcp_connected;
  tcpip_api_call(_tcp_connect_api, (struct tcpip_api_call_data *)&msg);
  return msg.err == ESP_OK;
}

bool AsyncClient::connect(const IPAddress &ip, uint16_t port) {
  ip_addr_t addr;
#if ESP_IDF_VERSION_MAJOR < 5
  addr.u_addr.ip4.addr = ip;
  addr.type = IPADDR_TYPE_V4;
#else
  ip.to_ip_addr_t(&addr);
#endif

  return _connect(addr, port);
}

#if LWIP_IPV6 && ESP_IDF_VERSION_MAJOR < 5
bool AsyncClient::connect(const IPv6Address &ip, uint16_t port) {
  auto ipaddr = static_cast<const uint32_t *>(ip);
  ip_addr_t addr = IPADDR6_INIT(ipaddr[0], ipaddr[1], ipaddr[2], ipaddr[3]);

  return _connect(addr, port);
}
#endif

bool AsyncClient::connect(const char *host, uint16_t port) {
  ip_addr_t addr;

  if (!_start_async_task()) {
    log_e("failed to start task");
    return false;
  }

  err_t err;
  {
    tcp_core_guard tg;
    err = dns_gethostbyname(host, &addr, (dns_found_callback)&_tcp_dns_found, this);
  }

  if (err == ERR_OK) {
#if ESP_IDF_VERSION_MAJOR < 5
#if LWIP_IPV6
    if (addr.type == IPADDR_TYPE_V6) {
      return connect(IPv6Address(addr.u_addr.ip6.addr), port);
    }
    return connect(IPAddress(addr.u_addr.ip4.addr), port);
#else
    return connect(IPAddress(addr.addr), port);
#endif
#else
    return _connect(addr, port);
#endif
  } else if (err == ERR_INPROGRESS) {
    _connect_port = port;
    return true;
  }
  log_d("error: %d", err);
  return false;
}

void AsyncClient::close(bool now) {
  if (_pcb) {
    _recved(_rx_ack_len);
  }
  _close();
}

int8_t AsyncClient::abort() {
  if (_pcb) {
    _tcp_abort(&_pcb, this);
    _needs_discard = false;
  }
  return ERR_ABRT;
}

size_t AsyncClient::space() {
  if ((_pcb != NULL) && (_pcb->state == ESTABLISHED)) {
    return tcp_sndbuf(_pcb);
  }
  return 0;
}

size_t AsyncClient::add(const char *data, size_t size, uint8_t apiflags) {
  if (!_pcb || size == 0 || data == NULL) {
    return 0;
  }
  size_t room = space();
  if (!room) {
    return 0;
  }
  tcp_api_call_t msg;
  msg.pcb_ptr = &_pcb;
  msg.err = ERR_OK;
  msg.write.data = data;
  msg.write.size = std::min(room, size);
  msg.write.apiflags = apiflags;
  tcpip_api_call(_tcp_write_api, (struct tcpip_api_call_data *)&msg);
  if (msg.err != ERR_OK) {
    return 0;
  }
  return msg.write.size;
}

bool AsyncClient::send() {
  auto backup = _tx_last_packet;
  _tx_last_packet = millis();
  if (!_pcb) {
    return false;
  }
  tcp_api_call_t msg;
  msg.pcb_ptr = &_pcb;
  tcpip_api_call(_tcp_output_api, (struct tcpip_api_call_data *)&msg);
  if (msg.err == ERR_OK) {
    return true;
  }
  _tx_last_packet = backup;
  return false;
}

size_t AsyncClient::ack(size_t len) {
  if (len > _rx_ack_len) {
    len = _rx_ack_len;
  }
  if (len) {
    _recved(len);
  }
  _rx_ack_len -= len;
  return len;
}

void AsyncClient::ackPacket(struct pbuf *pb) {
  if (!pb) {
    return;
  }
  _recved(pb->len);
  pbuf_free(pb);
}

/*
 * Main Private Methods
 * */

int8_t AsyncClient::_close() {
  DEBUG_PRINTF("close: 0x%08x -> 0x%08x, %d", (uint32_t)this, _pcb, _needs_discard);
  // We always call close, regardless of current state
  int8_t err = _tcp_close(&_pcb, this);
  auto call_discard = _needs_discard;
  _needs_discard = false;
  if (call_discard && _discard_cb) {
    _discard_cb(_discard_cb_arg, this);
  }
  return err;
}

/*
 * Private Callbacks
 * */

int8_t AsyncClient::_connected(int8_t err) {
  _rx_last_packet = millis();
  if (_connect_cb) {
    _connect_cb(_connect_cb_arg, this);
  }
  return ERR_OK;
}

void AsyncClient::_error(int8_t err) {
<<<<<<< HEAD
  assert(_needs_discard);
=======
>>>>>>> ad8b0ba1
  if (_error_cb) {
    _error_cb(_error_cb_arg, this, err);
  }
  _needs_discard = false;
  if (_discard_cb) {
    _discard_cb(_discard_cb_arg, this);
  }
}

// In Async Thread
int8_t AsyncClient::_fin(int8_t err) {
  // WM: This isn't strictly correct -- we should instead pass this to a callback
  // _fin() merely indicates that the remote end is closing, it doesn't require us
  // to close until we're done sending.
  _close();
  return ERR_OK;
}

int8_t AsyncClient::_sent(uint16_t len) {
  _rx_last_ack = _rx_last_packet = millis();
  if (_sent_cb) {
    _sent_cb(_sent_cb_arg, this, len, (_rx_last_packet - _tx_last_packet));
  }
  return ERR_OK;
}

int8_t AsyncClient::_recv(pbuf *pb, int8_t err) {
  while (pb != NULL) {
    _rx_last_packet = millis();
    // we should not ack before we assimilate the data
    _ack_pcb = true;
    pbuf *b = pb;
    pb = b->next;
    b->next = NULL;
    if (_pb_cb) {
      _pb_cb(_pb_cb_arg, this, b);
    } else {
      if (_recv_cb) {
        _recv_cb(_recv_cb_arg, this, b->payload, b->len);
      }
      if (!_ack_pcb) {
        _rx_ack_len += b->len;
      } else if (_pcb) {
        _recved(b->len);
      }
    }
    pbuf_free(b);
  }
  return ERR_OK;
}

int8_t AsyncClient::_poll() {
  uint32_t now = millis();

  // ACK Timeout
  if (_ack_timeout) {
    const uint32_t one_day = 86400000;
    bool last_tx_is_after_last_ack = (_rx_last_ack - _tx_last_packet + one_day) < one_day;
    if (last_tx_is_after_last_ack && (now - _tx_last_packet) >= _ack_timeout) {
      log_d("ack timeout %d", _pcb->state);
      if (_timeout_cb) {
        _timeout_cb(_timeout_cb_arg, this, (now - _tx_last_packet));
      }
      return ERR_OK;
    }
  }
  // RX Timeout
  if (_rx_timeout && (now - _rx_last_packet) >= (_rx_timeout * 1000)) {
    log_d("rx timeout %d", _pcb->state);
    _close();
    return ERR_OK;
  }
  // Everything is fine
  if (_poll_cb) {
    _poll_cb(_poll_cb_arg, this);
  }
  return ERR_OK;
}

void AsyncClient::_dns_found(struct ip_addr *ipaddr) {
#if ESP_IDF_VERSION_MAJOR < 5
  if (ipaddr && IP_IS_V4(ipaddr)) {
    connect(IPAddress(ip_addr_get_ip4_u32(ipaddr)), _connect_port);
#if LWIP_IPV6
  } else if (ipaddr && ipaddr->u_addr.ip6.addr) {
    connect(IPv6Address(ipaddr->u_addr.ip6.addr), _connect_port);
#endif
#else
  if (ipaddr) {
    IPAddress ip;
    ip.from_ip_addr_t(ipaddr);
    connect(ip, _connect_port);
#endif
  } else {
    // No address found
    this->_error(-55);
  }
}

int8_t AsyncClient::_recved(size_t len) {
  if (!_pcb) {
    return ERR_CONN;
  }
  tcp_api_call_t msg;
  msg.pcb_ptr = &_pcb;
  msg.received = len;
  tcpip_api_call(_tcp_recved_api, (struct tcpip_api_call_data *)&msg);
  return msg.err;
}

/*
 * Public Helper Methods
 * */

bool AsyncClient::free() {
  if (!_pcb) {
    return true;
  }
  if (_pcb->state == CLOSED || _pcb->state > ESTABLISHED) {
    return true;
  }
  return false;
}

size_t AsyncClient::write(const char *data, size_t size, uint8_t apiflags) {
  size_t will_send = add(data, size, apiflags);
  if (!will_send || !send()) {
    return 0;
  }
  return will_send;
}

void AsyncClient::setRxTimeout(uint32_t timeout) {
  _rx_timeout = timeout;
}

uint32_t AsyncClient::getRxTimeout() {
  return _rx_timeout;
}

uint32_t AsyncClient::getAckTimeout() {
  return _ack_timeout;
}

void AsyncClient::setAckTimeout(uint32_t timeout) {
  _ack_timeout = timeout;
}

void AsyncClient::setNoDelay(bool nodelay) {
  if (!_pcb) {
    return;
  }
  if (nodelay) {
    tcp_nagle_disable(_pcb);
  } else {
    tcp_nagle_enable(_pcb);
  }
}

bool AsyncClient::getNoDelay() {
  if (!_pcb) {
    return false;
  }
  return tcp_nagle_disabled(_pcb);
}

void AsyncClient::setKeepAlive(uint32_t ms, uint8_t cnt) {
  if (!_pcb) {
    return;
  }
  if (ms != 0) {
    _pcb->so_options |= SOF_KEEPALIVE;  // Turn on TCP Keepalive for the given pcb
    // Set the time between keepalive messages in milli-seconds
    _pcb->keep_idle = ms;
    _pcb->keep_intvl = ms;
    _pcb->keep_cnt = cnt;  // The number of unanswered probes required to force closure of the socket
  } else {
    _pcb->so_options &= ~SOF_KEEPALIVE;  // Turn off TCP Keepalive for the given pcb
  }
}

uint16_t AsyncClient::getMss() {
  if (!_pcb) {
    return 0;
  }
  return tcp_mss(_pcb);
}

uint32_t AsyncClient::getRemoteAddress() {
  if (!_pcb) {
    return 0;
  }
#if LWIP_IPV4 && LWIP_IPV6
  return _pcb->remote_ip.u_addr.ip4.addr;
#else
  return _pcb->remote_ip.addr;
#endif
}

#if LWIP_IPV6
ip6_addr_t AsyncClient::getRemoteAddress6() {
  if (!_pcb) {
    ip6_addr_t nulladdr;
    ip6_addr_set_zero(&nulladdr);
    return nulladdr;
  }
  return _pcb->remote_ip.u_addr.ip6;
}

ip6_addr_t AsyncClient::getLocalAddress6() {
  if (!_pcb) {
    ip6_addr_t nulladdr;
    ip6_addr_set_zero(&nulladdr);
    return nulladdr;
  }
  return _pcb->local_ip.u_addr.ip6;
}
#if ESP_IDF_VERSION_MAJOR < 5
IPv6Address AsyncClient::remoteIP6() {
  return IPv6Address(getRemoteAddress6().addr);
}

IPv6Address AsyncClient::localIP6() {
  return IPv6Address(getLocalAddress6().addr);
}
#else
IPAddress AsyncClient::remoteIP6() {
  if (!_pcb) {
    return IPAddress(IPType::IPv6);
  }
  IPAddress ip;
  ip.from_ip_addr_t(&(_pcb->remote_ip));
  return ip;
}

IPAddress AsyncClient::localIP6() {
  if (!_pcb) {
    return IPAddress(IPType::IPv6);
  }
  IPAddress ip;
  ip.from_ip_addr_t(&(_pcb->local_ip));
  return ip;
}
#endif
#endif

uint16_t AsyncClient::getRemotePort() {
  if (!_pcb) {
    return 0;
  }
  return _pcb->remote_port;
}

uint32_t AsyncClient::getLocalAddress() {
  if (!_pcb) {
    return 0;
  }
#if LWIP_IPV4 && LWIP_IPV6
  return _pcb->local_ip.u_addr.ip4.addr;
#else
  return _pcb->local_ip.addr;
#endif
}

uint16_t AsyncClient::getLocalPort() {
  if (!_pcb) {
    return 0;
  }
  return _pcb->local_port;
}

IPAddress AsyncClient::remoteIP() {
#if ESP_IDF_VERSION_MAJOR < 5
  return IPAddress(getRemoteAddress());
#else
  if (!_pcb) {
    return IPAddress();
  }
  IPAddress ip;
  ip.from_ip_addr_t(&(_pcb->remote_ip));
  return ip;
#endif
}

uint16_t AsyncClient::remotePort() {
  return getRemotePort();
}

IPAddress AsyncClient::localIP() {
#if ESP_IDF_VERSION_MAJOR < 5
  return IPAddress(getLocalAddress());
#else
  if (!_pcb) {
    return IPAddress();
  }
  IPAddress ip;
  ip.from_ip_addr_t(&(_pcb->local_ip));
  return ip;
#endif
}

uint16_t AsyncClient::localPort() {
  return getLocalPort();
}

uint8_t AsyncClient::state() {
  if (!_pcb) {
    return 0;
  }
  return _pcb->state;
}

bool AsyncClient::connected() {
  if (!_pcb) {
    return false;
  }
  return _pcb->state == ESTABLISHED;
}

bool AsyncClient::connecting() {
  if (!_pcb) {
    return false;
  }
  return _pcb->state > CLOSED && _pcb->state < ESTABLISHED;
}

bool AsyncClient::disconnecting() {
  if (!_pcb) {
    return false;
  }
  return _pcb->state > ESTABLISHED && _pcb->state < TIME_WAIT;
}

bool AsyncClient::disconnected() {
  if (!_pcb) {
    return true;
  }
  return _pcb->state == CLOSED || _pcb->state == TIME_WAIT;
}

bool AsyncClient::freeable() {
  if (!_pcb) {
    return true;
  }
  return _pcb->state == CLOSED || _pcb->state > ESTABLISHED;
}

bool AsyncClient::canSend() {
  return space() > 0;
}

const char *AsyncClient::errorToString(int8_t error) {
  switch (error) {
    case ERR_OK:         return "OK";
    case ERR_MEM:        return "Out of memory error";
    case ERR_BUF:        return "Buffer error";
    case ERR_TIMEOUT:    return "Timeout";
    case ERR_RTE:        return "Routing problem";
    case ERR_INPROGRESS: return "Operation in progress";
    case ERR_VAL:        return "Illegal value";
    case ERR_WOULDBLOCK: return "Operation would block";
    case ERR_USE:        return "Address in use";
    case ERR_ALREADY:    return "Already connected";
    case ERR_CONN:       return "Not connected";
    case ERR_IF:         return "Low-level netif error";
    case ERR_ABRT:       return "Connection aborted";
    case ERR_RST:        return "Connection reset";
    case ERR_CLSD:       return "Connection closed";
    case ERR_ARG:        return "Illegal argument";
    case -55:            return "DNS failed";
    default:             return "UNKNOWN";
  }
}

const char *AsyncClient::stateToString() {
  switch (state()) {
    case 0:  return "Closed";
    case 1:  return "Listen";
    case 2:  return "SYN Sent";
    case 3:  return "SYN Received";
    case 4:  return "Established";
    case 5:  return "FIN Wait 1";
    case 6:  return "FIN Wait 2";
    case 7:  return "Close Wait";
    case 8:  return "Closing";
    case 9:  return "Last ACK";
    case 10: return "Time Wait";
    default: return "UNKNOWN";
  }
}

/*
  Async TCP Server
 */

AsyncServer::AsyncServer(IPAddress addr, uint16_t port)
  : _port(port)
#if ESP_IDF_VERSION_MAJOR < 5
    ,
    _bind4(true), _bind6(false)
#else
    ,
    _bind4(addr.type() != IPType::IPv6), _bind6(addr.type() == IPType::IPv6)
#endif
    ,
    _addr(addr), _noDelay(false), _pcb(0), _connect_cb(0), _connect_cb_arg(0) {
}

#if ESP_IDF_VERSION_MAJOR < 5
AsyncServer::AsyncServer(IPv6Address addr, uint16_t port)
  : _port(port), _bind4(false), _bind6(true), _addr6(addr), _noDelay(false), _pcb(0), _connect_cb(0), _connect_cb_arg(0) {}
#endif

AsyncServer::AsyncServer(uint16_t port)
  : _port(port), _bind4(true), _bind6(false), _addr((uint32_t)IPADDR_ANY)
#if ESP_IDF_VERSION_MAJOR < 5
    ,
    _addr6()
#endif
    ,
    _noDelay(false), _pcb(0), _connect_cb(0), _connect_cb_arg(0) {
}

AsyncServer::~AsyncServer() {
  end();
}

void AsyncServer::onClient(AcConnectHandler cb, void *arg) {
  _connect_cb = cb;
  _connect_cb_arg = arg;
}

void AsyncServer::begin() {
  if (_pcb) {
    return;
  }

  if (!_start_async_task()) {
    log_e("failed to start task");
    return;
  }
  int8_t err;
  {
    tcp_core_guard tg;
    _pcb = tcp_new_ip_type(_bind4 && _bind6 ? IPADDR_TYPE_ANY : (_bind6 ? IPADDR_TYPE_V6 : IPADDR_TYPE_V4));
  };
  if (!_pcb) {
    log_e("_pcb == NULL");
    return;
  }

  ip_addr_t local_addr;
#if ESP_IDF_VERSION_MAJOR < 5
  if (_bind6) {  // _bind6 && _bind4 both at the same time is not supported on Arduino 2 in this lib API
    local_addr.type = IPADDR_TYPE_V6;
    memcpy(local_addr.u_addr.ip6.addr, static_cast<const uint32_t *>(_addr6), sizeof(uint32_t) * 4);
  } else {
    local_addr.type = IPADDR_TYPE_V4;
    local_addr.u_addr.ip4.addr = _addr;
  }
#else
  _addr.to_ip_addr_t(&local_addr);
#endif
  err = _tcp_bind(_pcb, &local_addr, _port);

  if (err != ERR_OK) {
    _tcp_close(&_pcb, nullptr);
    log_e("bind error: %d", err);
    return;
  }

  static uint8_t backlog = 5;
  _pcb = _tcp_listen_with_backlog(_pcb, backlog);
  if (!_pcb) {
    log_e("listen_pcb == NULL");
    return;
  }
  tcp_core_guard tg;
  tcp_arg(_pcb, (void *)this);
  tcp_accept(_pcb, &_s_accept);
}

void AsyncServer::end() {
  if (_pcb) {
    tcp_core_guard tg;
    tcp_arg(_pcb, NULL);
    tcp_accept(_pcb, NULL);
    if (tcp_close(_pcb) != ERR_OK) {
      tcp_abort(_pcb);
    }
    _pcb = NULL;
  }
}

// runs on LwIP thread
int8_t AsyncServer::_accept(tcp_pcb *pcb, int8_t err) {
<<<<<<< HEAD
  DEBUG_PRINTF("+A: 0x%08x %d", pcb, err);
  if (pcb) {
    if (_connect_cb) {
      AsyncClient *c = new (std::nothrow) AsyncClient(pcb);
      if (c && c->pcb()) {
        c->setNoDelay(_noDelay);
        if (_tcp_accept(this, c) == ERR_OK) {
          return ERR_OK;  // success
        }
      }
      if (c) {
        // Couldn't complete setup
        // pcb has already been aborted
        delete c;
        pcb = nullptr;
      }
    }
    if (pcb) {
      if (tcp_close(pcb) != ERR_OK) {
        tcp_abort(pcb);
      }
=======
  if (!pcb) {
    log_e("_accept failed: pcb is NULL");
    return ERR_ABRT;
  }
  if (_connect_cb) {
    AsyncClient *c = new (std::nothrow) AsyncClient(pcb);
    if (c && c->pcb()) {
      c->setNoDelay(_noDelay);
      if (_tcp_accept(this, c) == ERR_OK) {
        return ERR_OK;  // success
      }
      // Couldn't allocate accept event
      // We can't let the client object call in to close, as we're on the LWIP thread; it could deadlock trying to RPC to itself
      c->_pcb = nullptr;
      tcp_abort(pcb);
      log_e("_accept failed: couldn't accept client");
      return ERR_ABRT;
    }
    if (c) {
      // Couldn't complete setup
      // pcb has already been aborted
      delete c;
      pcb = nullptr;
      log_e("_accept failed: couldn't complete setup");
      return ERR_ABRT;
>>>>>>> ad8b0ba1
    }
    log_e("_accept failed: couldn't allocate client");
  } else {
    log_e("_accept failed: no onConnect callback");
  }
<<<<<<< HEAD
  log_e("TCP ACCEPT FAIL");
=======
  tcp_abort(pcb);
>>>>>>> ad8b0ba1
  return ERR_OK;
}

int8_t AsyncServer::_accepted(AsyncClient *client) {
  if (_connect_cb) {
    _connect_cb(_connect_cb_arg, client);
  }
  return ERR_OK;
}

void AsyncServer::setNoDelay(bool nodelay) {
  _noDelay = nodelay;
}

bool AsyncServer::getNoDelay() {
  return _noDelay;
}

uint8_t AsyncServer::status() {
  if (!_pcb) {
    return 0;
  }
  return _pcb->state;
}

int8_t AsyncServer::_s_accept(void *arg, tcp_pcb *pcb, int8_t err) {
  return reinterpret_cast<AsyncServer *>(arg)->_accept(pcb, err);
}

int8_t AsyncServer::_s_accepted(void *arg, AsyncClient *client) {
  return reinterpret_cast<AsyncServer *>(arg)->_accepted(client);
}<|MERGE_RESOLUTION|>--- conflicted
+++ resolved
@@ -340,7 +340,7 @@
   else if (e->event == LWIP_TCP_RECV) {
     DEBUG_PRINTF("-R: 0x%08x", e->client->_pcb);
     e->client->_recv(e->recv.pb, e->recv.err);
-    e->recv.pb = nullptr; // Consumed by client
+    e->recv.pb = nullptr;  // Consumed by client
   } else if (e->event == LWIP_TCP_FIN) {
     DEBUG_PRINTF("-F: 0x%08x", e->client->_pcb);
     e->client->_fin(e->fin.err);
@@ -531,7 +531,6 @@
   return ERR_OK;
 }
 
-<<<<<<< HEAD
 void AsyncClient_detail::tcp_error(void *arg, int8_t err) {
   DEBUG_PRINTF("+E: 0x%08x %d", arg, err);
   AsyncClient *client = reinterpret_cast<AsyncClient *>(arg);
@@ -546,34 +545,6 @@
     _prepend_async_event(e);
   } else {
     log_e("tcp_error call for client %X with no end event", (intptr_t)client);
-=======
-void AsyncClient::_tcp_error(void *arg, int8_t err) {
-  // ets_printf("+E: 0x%08x\n", arg);
-  AsyncClient *client = reinterpret_cast<AsyncClient *>(arg);
-  if (client && client->_pcb) {
-    tcp_arg(client->_pcb, NULL);
-    if (client->_pcb->state == LISTEN) {
-      tcp_sent(client->_pcb, NULL);
-      tcp_recv(client->_pcb, NULL);
-      tcp_err(client->_pcb, NULL);
-      tcp_poll(client->_pcb, NULL, 0);
-    }
-    client->_pcb = nullptr;
-    client->_free_closed_slot();
-  }
-
-  // enqueue event to be processed in the async task for the user callback
-  lwip_tcp_event_packet_t *e = (lwip_tcp_event_packet_t *)malloc(sizeof(lwip_tcp_event_packet_t));
-  if (!e) {
-    log_e("Failed to allocate event packet");
-    return;
-  }
-  e->event = LWIP_TCP_ERROR;
-  e->arg = arg;
-  e->error.err = err;
-  if (!_send_async_event(&e)) {
-    ::free((void *)(e));
->>>>>>> ad8b0ba1
   }
 }
 
@@ -1066,10 +1037,7 @@
 }
 
 void AsyncClient::_error(int8_t err) {
-<<<<<<< HEAD
   assert(_needs_discard);
-=======
->>>>>>> ad8b0ba1
   if (_error_cb) {
     _error_cb(_error_cb_arg, this, err);
   }
@@ -1566,33 +1534,12 @@
 
 // runs on LwIP thread
 int8_t AsyncServer::_accept(tcp_pcb *pcb, int8_t err) {
-<<<<<<< HEAD
   DEBUG_PRINTF("+A: 0x%08x %d", pcb, err);
-  if (pcb) {
-    if (_connect_cb) {
-      AsyncClient *c = new (std::nothrow) AsyncClient(pcb);
-      if (c && c->pcb()) {
-        c->setNoDelay(_noDelay);
-        if (_tcp_accept(this, c) == ERR_OK) {
-          return ERR_OK;  // success
-        }
-      }
-      if (c) {
-        // Couldn't complete setup
-        // pcb has already been aborted
-        delete c;
-        pcb = nullptr;
-      }
-    }
-    if (pcb) {
-      if (tcp_close(pcb) != ERR_OK) {
-        tcp_abort(pcb);
-      }
-=======
   if (!pcb) {
     log_e("_accept failed: pcb is NULL");
     return ERR_ABRT;
   }
+
   if (_connect_cb) {
     AsyncClient *c = new (std::nothrow) AsyncClient(pcb);
     if (c && c->pcb()) {
@@ -1600,31 +1547,20 @@
       if (_tcp_accept(this, c) == ERR_OK) {
         return ERR_OK;  // success
       }
-      // Couldn't allocate accept event
-      // We can't let the client object call in to close, as we're on the LWIP thread; it could deadlock trying to RPC to itself
-      c->_pcb = nullptr;
-      tcp_abort(pcb);
-      log_e("_accept failed: couldn't accept client");
-      return ERR_ABRT;
     }
     if (c) {
       // Couldn't complete setup
       // pcb has already been aborted
       delete c;
-      pcb = nullptr;
-      log_e("_accept failed: couldn't complete setup");
+      log_e("_accept failed: couldn't accept client");
       return ERR_ABRT;
->>>>>>> ad8b0ba1
     }
     log_e("_accept failed: couldn't allocate client");
   } else {
     log_e("_accept failed: no onConnect callback");
   }
-<<<<<<< HEAD
-  log_e("TCP ACCEPT FAIL");
-=======
+
   tcp_abort(pcb);
->>>>>>> ad8b0ba1
   return ERR_OK;
 }
 
